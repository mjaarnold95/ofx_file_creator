import hashlib
import json
import re
import sys
import types
from pathlib import Path

import pandas as pd
import pytest

sys.path.append(str(Path(__file__).resolve().parents[1]))

from utils.build_ofx import build_ofx
from utils.cleaning import infer_trntype_series
from utils.date_time import ofx_datetime, parse_time_to_timedelta
from utils.id import make_fitid
from utils.validate import assert_ofx_ready

from utils.rules import load_rules
from utils.etl import load_and_prepare
from utils.llm_enrichment import enrich_transactions_with_llm


@pytest.fixture
def df_without_dates():
    return pd.DataFrame(
        {
            "amount_clean": [25.0],
            "cleaned_desc": ["No Date Transaction"],
            "trntype_norm": ["CREDIT"],
            "statement_end_date": [pd.Timestamp("2023-04-30", tz="UTC")],
        }
    )



def test_assert_ofx_ready_accepts_valid_dataframe():
    df = pd.DataFrame(
        {
            "amount_clean": [10.0, 5.0],
            "date_parsed": [
                pd.Timestamp("2023-01-01", tz="UTC"),
                pd.Timestamp("2023-01-05", tz="UTC"),
            ],
        }
    )

    result = assert_ofx_ready(df)

    assert result == pd.Timestamp("2023-01-05", tz="UTC")


def test_assert_ofx_ready_rejects_missing_amount_column():
    df = pd.DataFrame({"date_parsed": [pd.Timestamp("2023-01-01", tz="UTC")]})

    with pytest.raises(ValueError, match="amount_clean"):
        assert_ofx_ready(df)


def test_assert_ofx_ready_requires_non_null_amounts():
    df = pd.DataFrame(
        {
            "amount_clean": [pd.NA, pd.NA],
            "statement_end_date": [pd.Timestamp("2023-01-31", tz="UTC"), pd.NaT],
        }
    )

    with pytest.raises(ValueError, match="non-null 'amount_clean'"):
        assert_ofx_ready(df)


def test_assert_ofx_ready_accepts_fallback_timestamp():
    fallback = pd.Timestamp("2023-02-28", tz="UTC")
    df = pd.DataFrame(
        {
            "amount_clean": [100.0],
            "statement_end_date": [fallback],
        }
    )

    result = assert_ofx_ready(df)

    assert result == fallback

@pytest.fixture
def sample_transaction_csv(tmp_path):
    df = pd.DataFrame(
        {
            "Date": ["2023-01-02"],
            "Amount": ["123.45"],
            "Description": ["Sample transaction"],
        }
    )
    csv_path = tmp_path / "transactions.csv"
    df.to_csv(csv_path, index=False)
    return csv_path



def test_ofx_datetime_formats_timestamp():
    ts = pd.Timestamp("2023-05-01 12:34:56", tz="UTC")
    assert ofx_datetime(ts) == "20230501123456.000[0:UTC]"


def test_ofx_datetime_handles_none():
    assert ofx_datetime(None) is None
    assert ofx_datetime(pd.NaT) is None


def test_parse_time_to_timedelta_parses_strings():
    td = parse_time_to_timedelta("1:30 PM")
    assert td == pd.to_timedelta(13, unit="h") + pd.to_timedelta(30, unit="m")


def test_make_fitid_prefers_existing_value():
    row = pd.Series({"fitid": " existing ", "amount_clean": 10})
    assert make_fitid(row, 0) == "existing"


def test_make_fitid_generates_deterministic_hash():
    row = pd.Series(
        {
            "fitid": None,
            "fitid_norm": None,
            "date_parsed": pd.Timestamp("2023-05-01", tz="UTC"),
            "amount_clean": 12.34,
            "cleaned_desc": "Test Transaction",
            "memo": "memo",
            "name": "name",
        }
    )
    expected = hashlib.md5(
        "20230501000000.000[0:UTC]|12.34|Test Transaction|memo|name|0".encode()
    ).hexdigest().upper()
    assert make_fitid(row, 0) == expected


def test_build_ofx_uses_transaction_date_range():
    df = pd.DataFrame(
        {
            "date_parsed": [
                pd.Timestamp("2023-01-01", tz="UTC"),
                pd.Timestamp("2023-01-03", tz="UTC"),
            ],
            "amount_clean": [10.0, -5.0],
            "trntype_norm": ["CREDIT", "DEBIT"],
            "fitid_norm": ["ABC123", None],
            "cleaned_desc": ["Deposit", "Withdrawal"],
        }
    )

    ofx_text = build_ofx(df, accttype="checking", acctid="12345")

    assert "<DTSTART>20230101000000.000[0:UTC]</DTSTART>" in ofx_text
    assert "<DTEND>20230103000000.000[0:UTC]</DTEND>" in ofx_text
    assert "<FITID>ABC123</FITID>" in ofx_text


def test_build_ofx_defaults_missing_dtposted(df_without_dates):
    ofx_text = build_ofx(df_without_dates, accttype="checking", acctid="12345")
    dtposted_match = re.search(r"<DTPOSTED>([^<]+)</DTPOSTED>", ofx_text)

    assert dtposted_match is not None
    dtposted_value = dtposted_match.group(1)

    assert dtposted_value != "None"
    assert re.fullmatch(r"\d{14}\.\d{3}\[0:UTC\]", dtposted_value)



def test_build_ofx_uses_fallback_timestamp_for_ranges():
    fallback = pd.Timestamp("2023-03-31", tz="UTC")
    df = pd.DataFrame(
        {
            "amount_clean": [12.0],
            "trntype_norm": ["DEBIT"],
            "fitid_norm": ["ID123"],
            "cleaned_desc": ["Fallback transaction"],
            "statement_end_date": [fallback],
        }
    )

    ofx_text = build_ofx(df, accttype="checking", acctid="12345")
    fallback_str = ofx_datetime(fallback)

    assert f"<DTSTART>{fallback_str}</DTSTART>" in ofx_text
    assert f"<DTEND>{fallback_str}</DTEND>" in ofx_text


def test_build_ofx_requires_amount_column():
    df = pd.DataFrame(
        {
            "date_parsed": [pd.Timestamp("2024-01-01", tz="UTC")],
        }
    )

    with pytest.raises(ValueError, match="amount_clean"):
        build_ofx(df, accttype="checking", acctid="12345")


def test_infer_trntype_series_uses_custom_rules(tmp_path):
    config_path = tmp_path / "rules.json"
    config_path.write_text(
        json.dumps(
            {
                "source_aliases": {"XYZ": "PAYMENT"},
                "keyword_rules": {
                    "extend": [
                        {
                            "pattern": r"\bESPRESSO\b",
                            "trntype": "CASH",
                        }
                    ]
                },
            }
        )
    )

    custom_rules = load_rules(config_path)

    amounts = pd.Series([10.0, -12.5])
    trntype_text = pd.Series(["xyz", None])
    cleaned_desc = pd.Series([None, "Morning espresso run"])

    result = infer_trntype_series(
        amounts,
        trntype_text,
        cleaned_desc,
        rules=custom_rules,
    )

    assert list(result) == ["PAYMENT", "CASH"]
    
def test_load_and_prepare_handles_csv(sample_transaction_csv):
    df = load_and_prepare(sample_transaction_csv)

    assert "amount_clean" in df.columns
    assert df.loc[0, "amount_clean"] == pytest.approx(123.45)

    assert "date_parsed" in df.columns
    assert pd.Timestamp("2023-01-02", tz="UTC") == df.loc[0, "date_parsed"]


class FakeLLMClient:
    def __init__(self):
        self.calls = []

    def generate_batch(self, prompts):
        self.calls.append(list(prompts))
        responses = []
        for prompt in prompts:
            if "Coffee" in prompt:
                responses.append(
                    json.dumps(
                        {
                            "payee": "Daily Grind Coffee",
                            "category": "Food & Drink",
                            "description": "Coffee purchase",
                        }
                    )
                )
            elif "Hardware" in prompt:
                responses.append(
                    "Here you go: {\"payee\": \"Ace Hardware\","
                    " \"category\": \"Home Improvement\","
                    " \"description\": \"Hardware run\"}"
                )
            else:
                responses.append("No idea")
        return responses


def test_enrich_transactions_with_llm_batches_and_failures():
    df = pd.DataFrame(
        {
            "raw_desc": ["Coffee Shop", "Weekend Hardware", "Unknown"],
            "payee_display": ["Coffee Shop", "Hardware Store", "Mystery"],
            "cleaned_desc": ["coffee", "hardware", ""],
        }
    )

    client = FakeLLMClient()
    enriched = enrich_transactions_with_llm(df, client, batch_size=2)

    assert list(enriched.columns) == [
        "payee_llm",
        "category_llm",
        "description_llm",
    ]
    assert enriched.loc[0, "payee_llm"] == "Daily Grind Coffee"
    assert enriched.loc[1, "category_llm"] == "Home Improvement"
    assert pd.isna(enriched.loc[2, "payee_llm"])
    assert len(client.calls) == 2


def test_enrich_transactions_with_llm_supports_mlx(monkeypatch):
    df = pd.DataFrame(
        {
            "raw_desc": ["Coffee Shop", "Weekend Hardware", "Unknown"],
            "payee_display": ["Coffee Shop", "Hardware Store", "Mystery"],
            "cleaned_desc": ["coffee", "hardware", ""],
        }
    )

    fake_module = types.ModuleType("mlx_lm")
    fake_module.calls = []

    class FakeTokenizer:
        eos_token_ids = [0]

<<<<<<< HEAD
=======
        def __call__(self, prompt, **kwargs):
            tokens = [ord(ch) for ch in prompt]
            return types.SimpleNamespace(input_ids=[tokens])

        def decode(self, tokens):
            return "".join(chr(i) for i in tokens)

>>>>>>> cdc5627a
    fake_tokenizer = FakeTokenizer()

    def response_for_prompt(text):
        if "Coffee" in text:
            return json.dumps(
                {
                    "payee": "Daily Grind Coffee",
                    "category": "Food & Drink",
                    "description": "Coffee purchase",
                }
            )
        if "Hardware" in text:
            return json.dumps(
                {
                    "payee": "Ace Hardware",
                    "category": "Home Improvement",
                    "description": "Hardware run",
                }
            )
        return "No idea"

    def fake_batch_generate(model, tokenizer, prompts, **kwargs):
        fake_module.calls.append(("batch", prompts, kwargs))
<<<<<<< HEAD
        texts = [response_for_prompt(p) for p in prompts]
=======
        texts = [response_for_prompt(tokenizer.decode(p)) for p in prompts]
>>>>>>> cdc5627a
        return types.SimpleNamespace(texts=texts)

    def fake_generate(model, tokenizer, prompt, **kwargs):
        fake_module.calls.append(("single", prompt, kwargs))
        return response_for_prompt(prompt)

    fake_module.batch_generate = fake_batch_generate
    fake_module.generate = fake_generate

    monkeypatch.setitem(sys.modules, "mlx_lm", fake_module)

    client = {
        "model": object(),
        "tokenizer": fake_tokenizer,
        "framework": "mlx_lm",
        "generation_kwargs": {"max_tokens": 64},
    }

    enriched_batch = enrich_transactions_with_llm(df, client, batch_size=3)

    assert enriched_batch.loc[0, "payee_llm"] == "Daily Grind Coffee"
    assert enriched_batch.loc[1, "category_llm"] == "Home Improvement"
    assert pd.isna(enriched_batch.loc[2, "payee_llm"])
    assert fake_module.calls and fake_module.calls[0][0] == "batch"

    fake_module.calls = []
    client_single = {**client, "use_batch": False}
    enriched_single = enrich_transactions_with_llm(df, client_single, batch_size=2)

    pd.testing.assert_frame_equal(enriched_single, enriched_batch)
    assert len(fake_module.calls) == len(df)
    assert all(call[0] == "single" for call in fake_module.calls)

<<<<<<< HEAD

=======
>>>>>>> cdc5627a
def test_load_and_prepare_enriches_when_llm_client_provided(tmp_path):
    csv_path = tmp_path / "transactions.csv"
    pd.DataFrame(
        {
            "Date": ["2023-05-01", "2023-05-02"],
            "Amount": ["10.00", "25.00"],
            "Description": ["Coffee Shop", "Weekend Hardware"],
            "Payee": ["Coffee Shop", "Hardware Store"],
        }
    ).to_csv(csv_path, index=False)

    client = FakeLLMClient()
    df = load_and_prepare(csv_path, llm_client=client, llm_batch_size=1)

    assert "payee_llm" in df.columns
    assert df.loc[0, "payee_llm"] == "Daily Grind Coffee"
    assert df.loc[0, "category_llm"] == "Food & Drink"
    assert df.loc[1, "payee_llm"] == "Ace Hardware"
<|MERGE_RESOLUTION|>--- conflicted
+++ resolved
@@ -308,16 +308,6 @@
     class FakeTokenizer:
         eos_token_ids = [0]
 
-<<<<<<< HEAD
-=======
-        def __call__(self, prompt, **kwargs):
-            tokens = [ord(ch) for ch in prompt]
-            return types.SimpleNamespace(input_ids=[tokens])
-
-        def decode(self, tokens):
-            return "".join(chr(i) for i in tokens)
-
->>>>>>> cdc5627a
     fake_tokenizer = FakeTokenizer()
 
     def response_for_prompt(text):
@@ -341,11 +331,7 @@
 
     def fake_batch_generate(model, tokenizer, prompts, **kwargs):
         fake_module.calls.append(("batch", prompts, kwargs))
-<<<<<<< HEAD
         texts = [response_for_prompt(p) for p in prompts]
-=======
-        texts = [response_for_prompt(tokenizer.decode(p)) for p in prompts]
->>>>>>> cdc5627a
         return types.SimpleNamespace(texts=texts)
 
     def fake_generate(model, tokenizer, prompt, **kwargs):
@@ -379,10 +365,6 @@
     assert len(fake_module.calls) == len(df)
     assert all(call[0] == "single" for call in fake_module.calls)
 
-<<<<<<< HEAD
-
-=======
->>>>>>> cdc5627a
 def test_load_and_prepare_enriches_when_llm_client_provided(tmp_path):
     csv_path = tmp_path / "transactions.csv"
     pd.DataFrame(
